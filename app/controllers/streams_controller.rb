class StreamsController < ApplicationController
  newrelic_ignore if respond_to?(:newrelic_ignore)

  include ActionController::Live
  include ApplicationHelper
  include DeploysHelper
  include JobsHelper

  def show
    response.headers['Content-Type'] = 'text/event-stream'
    response.headers['Cache-Control'] = 'no-cache'

    @job = Job.find(params[:id])
    @execution = JobExecution.find_by_id(@job.id)

    streamer = EventStreamer.new(response.stream, &method(:event_handler))

    return response.stream.close unless @job.active? && @execution

    @execution.viewers.push(current_user)
    ActiveRecord::Base.clear_active_connections!
    streamer.start(@execution.output)
  end

  private

  def event_handler(event, data)
    case event
<<<<<<< HEAD
    when :started, :finished
=======
    when :started
      # Primarily used for updating the originating requestor's browser page when a buddy
      # approved their deploy.
>>>>>>> aa91ed16
      status_response(event)
    when :viewers
      viewers = data.uniq.reject {|user| user == current_user}
      viewers.to_json(only: [:id, :name])
<<<<<<< HEAD
=======
    when :finished
      status_response(event)
>>>>>>> aa91ed16
    else
      JSON.dump(msg: render_log(data))
    end
  end

  def status_response(event)
<<<<<<< HEAD
    if @execution and event == :finished
=======
    if @execution and event == :started
>>>>>>> aa91ed16
      @execution.viewers.delete(current_user)
    end

    # Need to reload data, as background thread updated the records on a separate DB connection,
    # and .reload() doesn't bypass QueryCache'ing.
<<<<<<< HEAD
=======
    ActiveRecord::Base.connection.verify!
>>>>>>> aa91ed16
    ActiveRecord::Base.uncached do
      @job.reload
      @project = @job.project
      @deploy = @job.deploy
    end

    if @deploy
<<<<<<< HEAD
      params = {
        title: deploy_page_title,
        html: render_to_body(partial: 'deploys/header', formats: :html)
      }
      params[:notification] = deploy_notification if event == :finished
      JSON.dump(params)
=======
      if event == :started
        JSON.dump(
            title: deploy_page_title,
            html: render_to_body(partial: 'deploys/header', formats: :html)
        )
      else
        JSON.dump(
            title: deploy_page_title,
            notification: deploy_notification,
            html: render_to_body(partial: 'deploys/header', formats: :html)
        )
      end
>>>>>>> aa91ed16
    else
      JSON.dump(
          title: job_page_title,
          html: render_to_body(partial: 'jobs/header', formats: :html)
      )
    end
  end
end<|MERGE_RESOLUTION|>--- conflicted
+++ resolved
@@ -26,42 +26,23 @@
 
   def event_handler(event, data)
     case event
-<<<<<<< HEAD
     when :started, :finished
-=======
-    when :started
-      # Primarily used for updating the originating requestor's browser page when a buddy
-      # approved their deploy.
->>>>>>> aa91ed16
       status_response(event)
     when :viewers
       viewers = data.uniq.reject {|user| user == current_user}
       viewers.to_json(only: [:id, :name])
-<<<<<<< HEAD
-=======
-    when :finished
-      status_response(event)
->>>>>>> aa91ed16
     else
       JSON.dump(msg: render_log(data))
     end
   end
 
   def status_response(event)
-<<<<<<< HEAD
     if @execution and event == :finished
-=======
-    if @execution and event == :started
->>>>>>> aa91ed16
       @execution.viewers.delete(current_user)
     end
 
     # Need to reload data, as background thread updated the records on a separate DB connection,
     # and .reload() doesn't bypass QueryCache'ing.
-<<<<<<< HEAD
-=======
-    ActiveRecord::Base.connection.verify!
->>>>>>> aa91ed16
     ActiveRecord::Base.uncached do
       @job.reload
       @project = @job.project
@@ -69,27 +50,12 @@
     end
 
     if @deploy
-<<<<<<< HEAD
       params = {
         title: deploy_page_title,
         html: render_to_body(partial: 'deploys/header', formats: :html)
       }
       params[:notification] = deploy_notification if event == :finished
       JSON.dump(params)
-=======
-      if event == :started
-        JSON.dump(
-            title: deploy_page_title,
-            html: render_to_body(partial: 'deploys/header', formats: :html)
-        )
-      else
-        JSON.dump(
-            title: deploy_page_title,
-            notification: deploy_notification,
-            html: render_to_body(partial: 'deploys/header', formats: :html)
-        )
-      end
->>>>>>> aa91ed16
     else
       JSON.dump(
           title: job_page_title,
