--- conflicted
+++ resolved
@@ -16,12 +16,11 @@
     end
   end
 
-<<<<<<< HEAD
   def controller_action
     "#{controller_name} #{action_name}"
-=======
+  end
+
   def revision
     Rails.application.config.pusher.revision.presence
->>>>>>> 1e9466df
   end
 end