require_relative '../test_helper'

SingleCov.covered!

describe DeploysController do
  def self.with_and_without_project(&block)
    [true, false].each do |scoped_to_project|
      describe "#{"not " unless scoped_to_project} scoped to project" do
        let(:project_id) { scoped_to_project ? project.to_param : nil }

        instance_eval(&block)
      end
    end
  end

  let(:project) { job.project }
  let(:stage) { stages(:test_staging) }
  let(:admin) { users(:admin) }
  let(:command) { job.command }
  let(:job) { jobs(:succeeded_test) }
  let(:deploy) { deploys(:succeeded_test) }
  let(:deploy_service) { stub(deploy!: nil, stop!: nil) }
  let(:deploy_called) { [] }
  let(:changeset) { stub_everything(commits: [], files: [], pull_requests: [], jira_issues: []) }

  it "routes" do
    assert_routing "/projects/1/stages/2/deploys/new", controller: "deploys", action: "new", project_id: "1", stage_id: "2"
    assert_routing({ method: "post", path: "/projects/1/stages/2/deploys" },
      controller: "deploys", action: "create", project_id: "1", stage_id: "2")
  end

  as_a_viewer do
    describe "a GET to :index" do
      it "renders html" do
        get :index, project_id: project
        assert_template :index
      end

      it "renders json" do
        get :index, project_id: project, format: "json"
        assert_response :ok
        assert_equal "application/json", @response.content_type
      end

      it "renders without a project" do
        get :index
        assert_template :index
        assigns[:deploys].must_equal Deploy.all.to_a
      end

      it "renders with given ids" do
        get :index, ids: [deploy.id]
        assert_template :index
        assigns[:deploys].must_equal [deploy]
      end

      it "fails when given ids do not exist" do
        assert_raises ActiveRecord::RecordNotFound do
          get :index, ids: [121211221]
        end
      end
    end

<<<<<<< HEAD
    describe "a GET to :recent" do
      before { get :recent, project_id: project_id, format: format }

      with_and_without_project do
        describe "as html" do
          let(:format) { :html }

          it "renders the template" do
            assert_template :recent
          end
        end

        describe "as json" do
          let(:format) { :json }

          it "renders json" do
            assert_equal "application/json", @response.content_type
            assert_response :ok
          end
        end
      end
    end

=======
>>>>>>> 079f16bb
    describe "a GET to :active" do
      before { get :active, project_id: project_id, format: format }

      with_and_without_project do
        describe "as html" do
          let(:format) { :html }

          it "renders the template" do
            assert_template :recent
          end
        end

        describe "as json" do
          let(:format) { :json }

          it "renders json" do
            assert_equal "application/json", @response.content_type
            assert_response :ok
          end
        end
      end
    end

    describe "a GET to :active_count" do
      before do
        stage.create_deploy(admin, {reference: 'reference'})
        get :active_count, project_id: project_id
      end

      with_and_without_project do
        it "renders json" do
          assert_equal "application/json", @response.content_type
          assert_response :ok
          @response.body.must_equal "{\"deploy_count\":1}"
        end
      end
    end

    describe "a GET to :changeset" do
      before do
        get :changeset, id: deploy.id, project_id: project.to_param
      end

      it "renders" do
        assert_template :changeset
      end

      it "does not render when the latest changeset is already cached in the browser" do
        request.env["HTTP_IF_NONE_MATCH"] = response.headers["ETag"]
        request.env["HTTP_IF_MODIFIED_SINCE"] = 2.minutes.ago.rfc2822

        get :changeset, id: deploy.id, project_id: project.to_param

        assert_response :not_modified
      end
    end

    describe "a GET to :show" do
      describe "with a valid deploy" do
        before { get :show, project_id: project.to_param, id: deploy.to_param }

        it "renders the template" do
          assert_template :show
        end
      end

      it "fails with unknown deploy" do
        assert_raises ActiveRecord::RecordNotFound do
          get :show, project_id: project.to_param, id: "deploy:nope"
        end
      end

      describe "with format .text" do
        before { get :show, format: :text, project_id: project.to_param, id: deploy.to_param }

        it "responds with a plain text file" do
          assert_equal response.content_type, "text/plain"
        end

        it "responds with a .log file" do
          assert response.header["Content-Disposition"] =~ /\.log"$/
        end
      end
    end

    describe "a GET to :search" do
      before do
        Deploy.delete_all
        Job.delete_all
        cmd = 'cap staging deploy'
        project = Project.first
        job_def =  {project_id: project.id, command: cmd, status: nil, user_id: admin.id}
        status = [
          {status: 'failed', production: true },
          {status: 'running', production: true},
          {status:'succeeded', production: true},
          {status:'succeeded', production: false}
        ]

        status.each do |stat|
          job_def[:status] = stat[:status]
          job = Job.create!(job_def)
          Deploy.create!( {
            stage_id: Stage.find_by_production(stat[:production]).id,
            reference: 'reference',
            job_id: job.id
          } )
        end
      end

      it "it renders json" do
        get :search, format: "json"
        assert_response :ok
      end

<<<<<<< HEAD
=======
      it "renders csv" do
        get :search, format: "csv"
        assert_equal "text/csv", @response.content_type
        assert_response :ok
      end

      it "renders html" do
        get :search, format: "html"
        assert_equal "text/html", @response.content_type
        assert_response :ok
      end

>>>>>>> 079f16bb
      it "returns no results when deploy is not found" do
        get :search, format: "json", deployer: 'jimmyjoebob'
        assert_response :ok
        @response.body.must_equal "{\"deploys\":\[\]}"
      end

      it "fitlers results by deployer" do
        get :search, format: "json", deployer: 'Admin'
        assert_response :ok
        deploys = JSON.parse(@response.body)
        deploys["deploys"].count.must_equal 4
      end

      it "filters results by status" do
        get :search, format: "json", status: 'succeeded'
        assert_response :ok
        deploys = JSON.parse(@response.body)
        deploys["deploys"].count.must_equal 2
      end

      it "ignores empty status" do
        get :search, format: "json", status: ' '
        assert_response 200
      end

      it "fails with invalid status" do
        get :search, format: "json", status: 'bogus_status'
        assert_response 400
      end

      it "filters by project" do
        get :search, format: "json", project_name: "Project"
        assert_response :ok
        deploys = JSON.parse(@response.body)
        deploys["deploys"].count.must_equal 4
      end

      it "filters by non-production" do
        get :search, format: "json", production: 0
        assert_response :ok
        deploys = JSON.parse(@response.body)
        deploys["deploys"].count.must_equal 1
      end

      it "filters by non-production" do
        get :search, format: "json", production: "false"
        assert_response :ok
        deploys = JSON.parse(@response.body)
        deploys["deploys"].count.must_equal 1
      end

      it "filters by production" do
        get :search, format: "json", production: 1
        assert_response :ok
        deploys = JSON.parse(@response.body)
        deploys["deploys"].count.must_equal 3
      end

      it "filters by production" do
        get :search, format: "json", production: "true"
        assert_response :ok
        deploys = JSON.parse(@response.body)
        deploys["deploys"].count.must_equal 3
      end
    end

    unauthorized :get, :new, project_id: :foo, stage_id: 2
    unauthorized :post, :create, project_id: :foo, stage_id: 2
    unauthorized :post, :buddy_check, project_id: :foo, id: 1
    unauthorized :delete, :destroy, project_id: :foo, id: 1
  end

  as_a_project_deployer do
    before do
      DeployService.stubs(:new).with(user).returns(deploy_service)
      deploy_service.stubs(:deploy!).capture(deploy_called).returns(deploy)

      Deploy.any_instance.stubs(:changeset).returns(changeset)
    end

    describe "a GET to :new" do
      it "sets stage and reference" do
        get :new, project_id: project.to_param, stage_id: stage.to_param, reference: "abcd"
        deploy = assigns(:deploy)
        deploy.reference.must_equal "abcd"
      end
    end

    describe "a POST to :create" do
      let(:params) {{ deploy: { reference: "master" }}}

      before do
        post :create, params.merge(project_id: project.to_param, stage_id: stage.to_param, format: format)
      end

      describe "as html" do
        let(:format) { :html }

        it "redirects to the job path" do
          assert_redirected_to project_deploy_path(project, deploy)
        end

        it "creates a deploy" do
          assert_equal [[stage, {"reference" => "master"}]], deploy_called
        end

        describe "when invalid" do
          let(:deploy) { Deploy.new } # save failed

          it "renders deploy form" do
            assert_template :new
          end
        end
      end

      describe "as json" do
        let(:format) { :json }

        it "responds created" do
          assert_response :created
        end

        it "creates a deploy" do
          assert_equal [[stage, {"reference" => "master"}]], deploy_called
        end

        describe "when invalid" do
          let(:deploy) { Deploy.new } # save failed

          it "responds with an error" do
            assert_response :unprocessable_entity
          end
        end
      end
    end

    describe "a POST to :confirm" do
      before do
        Deploy.delete_all # triggers more callbacks

        post :confirm, project_id: project.to_param, stage_id: stage.to_param, deploy: { reference: "master" }
      end

      it "renders the template" do
        assert_template :changeset
      end
    end

    describe "a POST to :buddy_check" do
      let(:deploy) { deploys(:succeeded_test) }
      before { deploy.job.update_column(:status, 'pending') }

      it "confirms and redirects to the deploy" do
        DeployService.stubs(:new).with(deploy.user).returns(deploy_service)
        deploy_service.expects(:confirm_deploy!)
        refute deploy.buddy

        post :buddy_check, project_id: project.to_param, id: deploy.id

        assert_redirected_to project_deploy_path(project, deploy)
        deploy.reload.buddy.must_equal user
      end
    end

    describe "a DELETE to :destroy" do
      describe "with a deploy owned by the user" do
        before do
          DeployService.stubs(:new).with(user).returns(deploy_service)
          Job.any_instance.stubs(:started_by?).returns(true)
          deploy_service.expects(:stop!).once

          delete :destroy, project_id: project.to_param, id: deploy.to_param
        end

        it "cancels a deploy" do
          flash[:error].must_be_nil
        end
      end

      describe "with a deploy not owned by the user" do
        before do
          deploy_service.expects(:stop!).never
          Deploy.any_instance.stubs(:started_by?).returns(false)
          User.any_instance.stubs(:is_admin?).returns(false)

          delete :destroy, project_id: project.to_param, id: deploy.to_param
        end

        it "doesn't cancel the deloy" do
          flash[:error].wont_be_nil
        end
      end
    end
  end

  as_a_project_admin do
    before do
      DeployService.stubs(:new).with(user).returns(deploy_service)
    end

    describe "a DELETE to :destroy" do
      it "cancels the deploy" do
        deploy_service.expects(:stop!).once
        delete :destroy, project_id: project.to_param, id: deploy.to_param
        flash[:error].must_be_nil
      end
    end
  end
end<|MERGE_RESOLUTION|>--- conflicted
+++ resolved
@@ -61,32 +61,6 @@
       end
     end
 
-<<<<<<< HEAD
-    describe "a GET to :recent" do
-      before { get :recent, project_id: project_id, format: format }
-
-      with_and_without_project do
-        describe "as html" do
-          let(:format) { :html }
-
-          it "renders the template" do
-            assert_template :recent
-          end
-        end
-
-        describe "as json" do
-          let(:format) { :json }
-
-          it "renders json" do
-            assert_equal "application/json", @response.content_type
-            assert_response :ok
-          end
-        end
-      end
-    end
-
-=======
->>>>>>> 079f16bb
     describe "a GET to :active" do
       before { get :active, project_id: project_id, format: format }
 
@@ -202,21 +176,12 @@
         assert_response :ok
       end
 
-<<<<<<< HEAD
-=======
-      it "renders csv" do
-        get :search, format: "csv"
-        assert_equal "text/csv", @response.content_type
-        assert_response :ok
-      end
-
       it "renders html" do
         get :search, format: "html"
         assert_equal "text/html", @response.content_type
         assert_response :ok
       end
 
->>>>>>> 079f16bb
       it "returns no results when deploy is not found" do
         get :search, format: "json", deployer: 'jimmyjoebob'
         assert_response :ok
